--- conflicted
+++ resolved
@@ -9,16 +9,10 @@
     "lint": "eslint"
   },
   "dependencies": {
-    "@anthropic-ai/sdk": "^0.60.0",
     "@convex-dev/better-auth": "^0.7.15",
     "@daveyplate/better-auth-ui": "^3.1.3",
-<<<<<<< HEAD
-    "@langchain/core": "^0.3.72",
-    "@langchain/langgraph": "^0.4.6",
-=======
     "@modelcontextprotocol/sdk": "^1.17.4",
     "@types/ws": "^8.18.1",
->>>>>>> b16746a6
     "better-auth": "1.3.4",
     "class-variance-authority": "^0.7.1",
     "clsx": "^2.1.1",
@@ -31,12 +25,7 @@
     "react-dom": "19.1.0",
     "sonner": "^2.0.7",
     "tailwind-merge": "^3.3.1",
-<<<<<<< HEAD
-    "youtube-transcript": "^1.2.1",
-    "youtubei.js": "^15.0.1"
-=======
     "ws": "^8.18.3"
->>>>>>> b16746a6
   },
   "devDependencies": {
     "@eslint/eslintrc": "^3",

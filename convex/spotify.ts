--- conflicted
+++ resolved
@@ -5,10 +5,6 @@
 import { createAuth } from "../src/lib/auth";
 import { Id } from "./_generated/dataModel";
 
-<<<<<<< HEAD
-// Get user's Spotify account info - ACTION (not query) since it calls external APIs
-export const getSpotifyAccount = action({
-=======
 // Helper function to detect if the current playback is an audiobook or podcast
 function isAudiobookOrPodcast(playbackData: any): boolean {
   if (!playbackData?.item) return false;
@@ -281,7 +277,6 @@
 
 // Get user's Spotify access token using Better Auth
 export const getSpotifyAccessToken = action({
->>>>>>> d9dd87cb
   args: {},
   handler: async (ctx) => {
     const user = await betterAuthComponent.getAuthUser(ctx);
@@ -291,33 +286,10 @@
 
     // Use Better Auth's auth.api.getAccessToken method
     const auth = createAuth(ctx);
-<<<<<<< HEAD
-    
-=======
->>>>>>> d9dd87cb
     try {
       const accessTokenData = await auth.api.getAccessToken({
         body: {
           providerId: "spotify",
-<<<<<<< HEAD
-          userId: user.userId || "", // Handle null/undefined userId
-        },
-      });
-
-      if (!accessTokenData) {
-        throw new Error("No Spotify account linked");
-      }
-
-      return {
-        userId: user.userId,
-        accessToken: accessTokenData.accessToken,
-        expiresAt: accessTokenData.accessTokenExpiresAt,
-        scopes: accessTokenData.scopes,
-        idToken: accessTokenData.idToken,
-      };
-    } catch (error) {
-      console.error("Error getting Spotify access token:", error);
-=======
           userId: user.userId!,
         },
       });
@@ -329,7 +301,6 @@
       return accessTokenData.accessToken;
     } catch (error) {
       console.error("Failed to get Spotify access token:", error);
->>>>>>> d9dd87cb
       throw new Error("Failed to get Spotify access token");
     }
   },
@@ -344,13 +315,8 @@
       throw new Error("User not authenticated");
     }
 
-<<<<<<< HEAD
-    // Get the user's Spotify access token from the account
-    const spotifyAccount = await ctx.runAction(api.spotify.getSpotifyAccount, {});
-=======
     // Get the user's Spotify access token
     const accessToken = await ctx.runAction(api.spotify.getSpotifyAccessToken);
->>>>>>> d9dd87cb
     
     if (!accessToken) {
       throw new Error("No Spotify access token available");
@@ -504,78 +470,187 @@
   },
 });
 
-// Debug action to test authentication flow
-export const debugAuth = action({
-  args: {},
-  handler: async (ctx) => {
-    try {
-      console.log("🔍 Starting auth debug...");
-      
-      // Check if user is authenticated
-      const user = await betterAuthComponent.getAuthUser(ctx);
-      console.log("📱 User from betterAuthComponent:", user);
-      
-      if (!user) {
-        return {
-          success: false,
-          error: "No authenticated user",
-          user: null,
-        };
-      }
-
-      // Try to create auth instance
-      const auth = createAuth(ctx);
-      console.log("🔐 Auth instance created");
-      
-      // Try to get access token
-      try {
-        const accessTokenData = await auth.api.getAccessToken({
-          body: {
-            providerId: "spotify",
-            userId: user.userId || "",
+// Search for audiobooks on Spotify
+export const searchAudiobooks = action({
+  args: { 
+    query: v.string(),
+    limit: v.optional(v.number()),
+  },
+  handler: async (ctx, { query, limit = 20 }) => {
+    const user = await betterAuthComponent.getAuthUser(ctx);
+    if (!user) {
+      throw new Error("User not authenticated");
+    }
+
+    const spotifyAccount = await ctx.runQuery(api.spotify.getSpotifyAccount);
+    
+    if (!spotifyAccount?.accessToken) {
+      throw new Error("No Spotify access token available");
+    }
+
+    try {
+      // Search for shows (which includes audiobooks and podcasts)
+      const response = await fetch(
+        `https://api.spotify.com/v1/search?q=${encodeURIComponent(query)}&type=show&market=US&limit=${limit}`,
+        {
+          headers: {
+            "Authorization": `Bearer ${spotifyAccount.accessToken}`,
           },
-        });
-        
-        console.log("🎵 Spotify access token data:", {
-          hasToken: !!accessTokenData?.accessToken,
-          expiresAt: accessTokenData?.accessTokenExpiresAt,
-          scopes: accessTokenData?.scopes,
-        });
-
-        return {
-          success: true,
-          user: {
-            id: user.userId,
-            email: user.email,
-            name: user.name,
+        }
+      );
+
+      if (!response.ok) {
+        throw new Error(`Spotify API error: ${response.status}`);
+      }
+
+      const data = await response.json();
+      
+      // Filter for audiobooks (shows that are likely audiobooks)
+      const audiobooks = data.shows?.items.filter((show: any) => 
+        show.media_type === 'audiobook' || 
+        show.description?.toLowerCase().includes('audiobook') ||
+        show.description?.toLowerCase().includes('narrated') ||
+        show.publisher?.toLowerCase().includes('audiobook') ||
+        show.name?.toLowerCase().includes('audiobook')
+      ) || [];
+
+      return audiobooks.map((show: any) => ({
+        id: show.id,
+        title: show.name,
+        author: show.publisher || 'Unknown Author',
+        description: show.description,
+        coverUrl: show.images?.[0]?.url || show.images?.[1]?.url,
+        totalEpisodes: show.total_episodes,
+        languages: show.languages,
+        spotifyUri: show.uri,
+        external_urls: show.external_urls,
+      }));
+    } catch (error) {
+      console.error("Error searching audiobooks:", error);
+      throw new Error("Failed to search audiobooks");
+    }
+  },
+});
+
+// Get audiobook episodes/chapters
+export const getAudiobookEpisodes = action({
+  args: { 
+    showId: v.string(),
+    limit: v.optional(v.number()),
+    offset: v.optional(v.number()),
+  },
+  handler: async (ctx, { showId, limit = 50, offset = 0 }) => {
+    const user = await betterAuthComponent.getAuthUser(ctx);
+    if (!user) {
+      throw new Error("User not authenticated");
+    }
+
+    const spotifyAccount = await ctx.runQuery(api.spotify.getSpotifyAccount);
+    
+    if (!spotifyAccount?.accessToken) {
+      throw new Error("No Spotify access token available");
+    }
+
+    try {
+      const response = await fetch(
+        `https://api.spotify.com/v1/shows/${showId}/episodes?market=US&limit=${limit}&offset=${offset}`,
+        {
+          headers: {
+            "Authorization": `Bearer ${spotifyAccount.accessToken}`,
           },
-          spotify: {
-            hasToken: !!accessTokenData?.accessToken,
-            tokenLength: accessTokenData?.accessToken?.length,
-            expiresAt: accessTokenData?.accessTokenExpiresAt,
-            scopes: accessTokenData?.scopes,
-          },
-        };
-      } catch (tokenError) {
-        console.error("❌ Error getting access token:", tokenError);
-        return {
-          success: false,
-          error: "Failed to get Spotify access token",
-          details: String(tokenError),
-          user: {
-            id: user.userId,
-            email: user.email,
-            name: user.name,
-          },
-        };
-      }
-    } catch (error) {
-      console.error("💥 Debug auth error:", error);
+        }
+      );
+
+      if (!response.ok) {
+        throw new Error(`Spotify API error: ${response.status}`);
+      }
+
+      const data = await response.json();
+      
       return {
-        success: false,
-        error: "Auth debug failed",
-        details: String(error),
+        total: data.total,
+        episodes: data.items.map((episode: any) => ({
+          id: episode.id,
+          title: episode.name,
+          description: episode.description,
+          duration_ms: episode.duration_ms,
+          duration: Math.floor(episode.duration_ms / 1000), // Convert to seconds
+          release_date: episode.release_date,
+          spotifyUri: episode.uri,
+          external_urls: episode.external_urls,
+        }))
       };
+    } catch (error) {
+      console.error("Error fetching audiobook episodes:", error);
+      throw new Error("Failed to fetch audiobook episodes");
+    }
+  },
+});
+
+// Get popular audiobooks (featured shows that are likely audiobooks)
+export const getPopularAudiobooks = action({
+  args: {
+    limit: v.optional(v.number()),
+  },
+  handler: async (ctx, { limit = 20 }) => {
+    const user = await betterAuthComponent.getAuthUser(ctx);
+    if (!user) {
+      throw new Error("User not authenticated");
+    }
+
+    const spotifyAccount = await ctx.runQuery(api.spotify.getSpotifyAccount);
+    
+    if (!spotifyAccount?.accessToken) {
+      throw new Error("No Spotify access token available");
+    }
+
+    try {
+      // Search for popular audiobook-related terms
+      const searchTerms = ['audiobook', 'narrated by', 'bestseller audiobook'];
+      const allAudiobooks = [];
+
+      for (const term of searchTerms) {
+        const response = await fetch(
+          `https://api.spotify.com/v1/search?q=${encodeURIComponent(term)}&type=show&market=US&limit=${Math.ceil(limit / searchTerms.length)}`,
+          {
+            headers: {
+              "Authorization": `Bearer ${spotifyAccount.accessToken}`,
+            },
+          }
+        );
+
+        if (response.ok) {
+          const data = await response.json();
+          const audiobooks = data.shows?.items.filter((show: any) => 
+            show.media_type === 'audiobook' || 
+            show.description?.toLowerCase().includes('audiobook') ||
+            show.description?.toLowerCase().includes('narrated')
+          ) || [];
+          
+          allAudiobooks.push(...audiobooks);
+        }
+      }
+
+      // Remove duplicates and limit results
+      const uniqueAudiobooks = allAudiobooks
+        .filter((book, index, self) => 
+          index === self.findIndex(b => b.id === book.id)
+        )
+        .slice(0, limit);
+
+      return uniqueAudiobooks.map((show: any) => ({
+        id: show.id,
+        title: show.name,
+        author: show.publisher || 'Unknown Author',
+        description: show.description,
+        coverUrl: show.images?.[0]?.url || show.images?.[1]?.url,
+        totalEpisodes: show.total_episodes,
+        languages: show.languages,
+        spotifyUri: show.uri,
+      }));
+    } catch (error) {
+      console.error("Error fetching popular audiobooks:", error);
+      throw new Error("Failed to fetch popular audiobooks");
     }
   },
 });